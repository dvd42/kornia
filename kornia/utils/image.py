--- conflicted
+++ resolved
@@ -9,14 +9,6 @@
     """Converts a numpy or PIL image to a PyTorch 4d tensor image.
 
     Args:
-<<<<<<< HEAD
-        image (numpy.ndarray or PIL Image): image of the form math:`(H, W, C)`, math: `(H, W)` or math:`(B, H, W, C)`.
-        keepdim (bool): If ``False`` unsqueeze the input image to match the shape
-        math: `(B, H, W, C)`. Default: ``True``
-
-    Returns:
-        torch.Tensor: tensor of the form math:`(B, C, H, W)` if keepdim is ``False``, math:`(C, H, W)` otherwise.
-=======
         image (numpy.ndarray or PIL Image): image of the form :math:`(H, W, C)`, :math:`(H, W)` or
             :math:`(B, H, W, C)`.
         keepdim (bool): If ``False`` unsqueeze the input image to match the shape
@@ -25,7 +17,6 @@
     Returns:
         torch.Tensor: tensor of the form :math:`(B, C, H, W)` if keepdim is ``False``,
             :math:`(C, H, W)` otherwise.
->>>>>>> a0bafcdc
 
     """
     if not isinstance(image, (np.ndarray, Image.Image)):
