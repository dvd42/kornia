import pytest
import numpy as np

import torch
import torch.nn as nn
import torchgeometry.augmentation as taug
from torch.autograd import gradcheck
from torch.testing import assert_allclose

import torchvision

import utils
from common import device_type


class TestAugmentationSequential:
    def test_smoke(self):
        height, width, channels = 4, 5, 3
        img = np.ones((height, width, channels))

        transforms = nn.Sequential(
            taug.ToTensor(),
            taug.Grayscale(),
        )
        assert transforms(img).shape == (1, height, width)

    def test_smoke_batch(self):
        batch_size, height, width, channels = 2, 4, 5, 3
        img = np.ones((batch_size, height, width, channels))

        transforms = nn.Sequential(
            taug.ToTensor(),
            taug.Grayscale(),
        )
        assert transforms(img).shape == (batch_size, 1, height, width)


class TestAugmentationCompose:
    def test_smoke(self):
        height, width, channels = 4, 5, 3
        img = np.ones((height, width, channels))

        transforms = torchvision.transforms.Compose([
            taug.ToTensor(),
            taug.Grayscale(),
        ])
        assert transforms(img).shape == (1, height, width)

    def test_smoke_batch(self):
        batch_size, height, width, channels = 2, 4, 5, 3
        img = np.ones((batch_size, height, width, channels))

        transforms = torchvision.transforms.Compose([
            taug.ToTensor(),
            taug.Grayscale(),
        ])
        assert transforms(img).shape == (batch_size, 1, height, width)


class TestToTensor:
    def test_smoke(self):
        assert str(taug.ToTensor()) == 'ToTensor()'

    def test_rgb_to_tensor(self):
        height, width, channels = 4, 5, 3
        img = np.ones((height, width, channels))
        assert taug.ToTensor()(img).shape == (channels, height, width)

    def test_rgb_to_tensor_batch(self):
        batch_size, height, width, channels = 2, 4, 5, 3
        img = np.ones((batch_size, height, width, channels))
        assert taug.ToTensor()(img).shape == \
            (batch_size, channels, height, width)

    def test_mono_to_tensor(self):
        height, width = 4, 5
        img = np.ones((height, width))
        assert taug.ToTensor()(img).shape == (1, height, width)

    def test_gray_to_tensor(self):
        height, width, channels = 4, 5, 1
        img = np.ones((height, width, channels))
        assert taug.ToTensor()(img).shape == (1, height, width)


class TestGrayscale:
    def test_smoke(self):
        assert str(taug.Grayscale()) == 'Grayscale()'

    def test_rgb_to_grayscale(self):
        channels, height, width = 3, 4, 5
        img = torch.ones(channels, height, width)
        assert taug.Grayscale()(img).shape == (1, height, width)

    def test_rgb_to_grayscale_batch(self):
        batch_size, channels, height, width = 2, 3, 4, 5
        img = torch.ones(batch_size, channels, height, width)
        assert taug.Grayscale()(img).shape == (batch_size, 1, height, width)

    def test_gradcheck(self):
        batch_size, channels, height, width = 2, 3, 4, 5
        img = torch.ones(batch_size, channels, height, width)
        img = utils.tensor_to_gradcheck_var(img)  # to var
        assert gradcheck(taug.Grayscale(), (img,), raise_exception=True)

<<<<<<< HEAD

class TestNormalize:
    def test_smoke(self):
        mean = [0.5]
        std = [0.1]
        repr = 'Normalize(mean=[0.5], std=[0.1])'
        assert str(taug.Normalize(mean, std)) == repr

    def test_normalize(self):

        # prepare input data
        data = torch.ones(1, 2, 2)
        mean = torch.tensor([0.5])
        std = torch.tensor([2.0])

        # expected output
        expected = torch.tensor([0.25]).repeat(1, 2, 2).view_as(data)

        f = taug.Normalize(mean, std)
        assert_allclose(f(data), expected)

    def test_batch_normalize(self):

        # prepare input data
        data = torch.ones(2, 3, 1, 1)
        data += 2
        mean = torch.tensor([0.5, 1.0, 2.0])
        std = torch.tensor([2., 2., 2.])

        # expected output
        expected = torch.tensor([1.25, 1., 0.5]).repeat(2, 1, 1).view_as(data)

        f = taug.Normalize(mean, std)
        assert_allclose(f(data), expected)

    def test_gradcheck(self):

        # prepare input data
        data = torch.ones(2, 3, 1, 1).double()
        data += 2
        mean = torch.tensor([0.5, 1.0, 2.0]).double()
        std = torch.tensor([2., 2., 2.]).double()

        data = utils.tensor_to_gradcheck_var(data)  # to var

        assert gradcheck(taug.Normalize(mean, std), (data,),
                         raise_exception=True)


class TestRotate:
    def test_smoke(self):
        angle = 0.0
        angle_t = torch.Tensor([angle])
        repr = 'Rotate(angle=0.0, center=None)'
        assert str(taug.Rotate(angle=angle_t)) == repr
=======
class TestTranslation:
    def test_dxdy(self):
        # prepare input data
        inp = torch.tensor([[
            [1., 2.],
            [3., 4.],
            [5., 6.],
            [7., 8.],
        ]])
        expected = torch.tensor([[
            [0., 1.],
            [0., 3.],
            [0., 5.],
            [0., 7.],
        ]])
        # prepare transformation
        translation_t = torch.tensor([[1., 0.]])
        transform = taug.Translate(translation_t)
        assert_allclose(transform(inp), expected)

    def test_dxdy_batch(self):
        # prepare input data
        inp = torch.tensor([[
            [1., 2.],
            [3., 4.],
            [5., 6.],
            [7., 8.],
        ]]).repeat(2, 1, 1, 1)
        expected = torch.tensor([[[
            [0., 1.],
            [0., 3.],
            [0., 5.],
            [0., 7.],
        ]],[[
            [0., 0.],
            [0., 1.],
            [0., 3.],
            [0., 5.],
        ]]])
        # prepare transformation
        translation_t = torch.tensor([[1., 0.], [1., 1.]])
        transform = taug.Translate(translation_t)
        assert_allclose(transform(inp), expected)

    def test_compose_transforms(self):
        # prepare input data
        inp = torch.tensor([[
            [1., 2.],
            [3., 4.],
            [5., 6.],
            [7., 8.],
        ]])

        # compose the transforms
        translation = torch.tensor([[1., 1.]])
        random_translation = taug.RandomTranslationMatrix(
            torch.tensor([-1, 1]))
        compose_matrix = nn.Sequential(
            taug.TranslationMatrix(translation),
            random_translation,
        )
        matrix = compose_matrix(taug.identity_matrix())

        # rotation with obtained random angle
        translation_composed = translation + random_translation.translation
        transforms = nn.Sequential(
            taug.Translate(translation_composed),
        )

        # apply transforms
        out_affine = taug.affine(inp, matrix[..., :2, :3])
        assert_allclose(out_affine, transforms(inp))


class TestRotation:
    def test_smoke(self):
        angle = 0.0
        angle_t = torch.tensor([angle])
        assert str(taug.Rotate(angle=angle_t)) == 'Rotate(angle=0.0, center=None)'
>>>>>>> 36052295

    def test_angle90(self):
        # prepare input data
        inp = torch.tensor([[
            [1., 2.],
            [3., 4.],
            [5., 6.],
            [7., 8.],
        ]])
        expected = torch.tensor([[
            [0., 0.],
            [4., 6.],
            [3., 5.],
            [0., 0.],
        ]])
        # prepare transformation
        angle_t = torch.tensor([90.])
        transform = taug.Rotate(angle_t)
        assert_allclose(transform(inp), expected)

    def test_angle90_batch2(self):
        # prepare input data
        inp = torch.tensor([[
            [1., 2.],
            [3., 4.],
            [5., 6.],
            [7., 8.],
        ]]).repeat(2, 1, 1, 1)
<<<<<<< HEAD
        expected = torch.FloatTensor([[[
            [0, 0],
            [4, 6],
            [3, 5],
            [0, 0],
        ]], [[
            [0, 0],
            [5, 3],
            [6, 4],
            [0, 0],
=======
        expected = torch.tensor([[[
            [0., 0.],
            [4., 6.],
            [3., 5.],
            [0., 0.],
        ]],[[
            [0., 0.],
            [5., 3.],
            [6., 4.],
            [0., 0.],
>>>>>>> 36052295
        ]]])
        # prepare transformation
        angle_t = torch.tensor([90., -90.])
        transform = taug.Rotate(angle_t)
        assert_allclose(transform(inp), expected)

    def test_compose_transforms(self):
        h, w = 4, 2  # height, width
        center = torch.tensor([[(w - 1) / 2, (h - 1) / 2]])

        # prepare input data
        inp = torch.tensor([[
            [1., 2.],
            [3., 4.],
            [5., 6.],
            [7., 8.],
        ]])

        # compose the transforms
        angle = torch.tensor([90.])
        random_rotation = taug.RandomRotationMatrix(angle, center)
        compose_matrix = nn.Sequential(
            taug.RotationMatrix(angle, center),
            random_rotation,
        )
        matrix = compose_matrix(taug.identity_matrix())

        # rotation with obtained random angle
        angle_composed = angle + random_rotation.angle
        transforms = nn.Sequential(
            taug.Rotate(angle_composed, center),
        )

        # apply transforms
        out_affine = taug.affine(inp, matrix[..., :2, :3])
        out_rotate = taug.rotate(inp, angle_composed, center)
        assert_allclose(out_affine, out_rotate)
        assert_allclose(out_affine, transforms(inp))


class TestScaling:

    def test_scale_factor_2(self):
        # prepare input data
        inp = torch.tensor([[
            [0., 0., 0., 0.],
            [0., 1., 1., 0.],
            [0., 1., 1., 0.],
            [0., 0., 0., 0.]
        ]])
        # prepare transformation
        scale_factor = torch.tensor([2.])
        transform = taug.Scale(scale_factor)
        assert_allclose(transform(inp).sum().item(), 12.25)
        
    def test_scale_factor_05(self):
        # prepare input data
        inp = torch.tensor([[
            [1., 1., 1., 1.],
            [1., 1., 1., 1.],
            [1., 1., 1., 1.],
            [1., 1., 1., 1.]
        ]])
        expected = torch.tensor([[
            [0., 0., 0., 0.],
            [0., 1., 1., 0.],
            [0., 1., 1., 0.],
            [0., 0., 0., 0.]
        ]])
        # prepare transformation
        scale_factor = torch.tensor([0.5])
        transform = taug.Scale(scale_factor)
        assert_allclose(transform(inp), expected)

    def test_compose_transforms(self):
        h, w = 4, 4  # height, width
        center = torch.tensor([[(w - 1) / 2, (h - 1) / 2]])

        # prepare input data
        inp = torch.tensor([[
            [1., 1., 1., 1.],
            [1., 1., 1., 1.],
            [1., 1., 1., 1.],
            [1., 1., 1., 1.]
        ]])
        expected = torch.tensor([[
            [0., 0., 0., 0.],
            [0., 1., 1., 0.],
            [0., 1., 1., 0.],
            [0., 0., 0., 0.]
        ]])

        # compose the transforms
        scale_factor = torch.tensor([0.5])
        scale_factor_interval = torch.tensor([0.5, 1.0])
        random_scaling = taug.RandomScalingMatrix(
            scale_factor_interval, center)

        compose_matrix = nn.Sequential(
            taug.ScalingMatrix(scale_factor, center),
            random_scaling,
        )
        matrix = compose_matrix(taug.identity_matrix())

        # rotation with obtained random angle
        scale_composed = scale_factor * random_scaling.scale
        transforms = nn.Sequential(
            taug.Scale(scale_composed, center),
        )

        # apply transforms
        out_affine = taug.affine(inp, matrix[..., :2, :3])
        out_scale = taug.scale(inp, scale_composed, center)
        assert_allclose(out_affine, out_scale)
        assert_allclose(out_affine, transforms(inp))


class TestComposeTransforms:
    def test_rotation_translation(self):
        h, w = 4, 2  # height, width
        center = torch.tensor([[(w - 1) / 2, (h - 1) / 2]])
        # prepare input data
        inp = torch.tensor([[
            [1., 2.],
            [3., 4.],
            [5., 6.],
            [7., 8.],
        ]])

        # compose the transforms
        angle = torch.tensor([90.])
        translation = torch.tensor([[1., 1.]])
        scale_factor_up = torch.tensor([2.])
        scale_factor_down = torch.tensor([0.5])

        compose_matrix = nn.Sequential(
            taug.RotationMatrix(angle, center),
            taug.TranslationMatrix(translation),
            taug.ScalingMatrix(scale_factor_up, center),
            taug.ScalingMatrix(scale_factor_down, center),
            taug.TranslationMatrix(-translation),
            taug.RotationMatrix(-angle, center),
        )
        matrix = compose_matrix(taug.identity_matrix())

        # apply transforms
        out_affine = taug.affine(inp, matrix[..., :2, :3])
        assert_allclose(out_affine, inp)


class TestCrop:
    def test_resized_crop(self):
        inp = torch.tensor([[
            [1., 2., 3., 4.],
            [5., 6., 7., 8.],
            [9., 10., 11., 12.],
            [13., 14., 15., 16.],
        ]])

        height, width = 2, 2
        expected = torch.tensor([[
            [6., 7.],
            [10., 11.],
        ]])

        tl = torch.tensor([[1., 1.]])
        tr = torch.tensor([[1., 2.]])
        bl = torch.tensor([[2., 1.]])
        br = torch.tensor([[2., 2.]])

        out_crop = taug.resized_crop(inp, tl, tr, bl, br, (height, width))
        assert_allclose(out_crop, expected)

    def test_resized_crop_batch(self):
        inp = torch.tensor([[[
            [1., 2., 3., 4.],
            [5., 6., 7., 8.],
            [9., 10., 11., 12.],
            [13., 14., 15., 16.],
        ]],[[
            [1., 5., 9.,  13.],
            [2., 6., 10., 14.],
            [3., 7., 11., 15.],
            [4., 8., 12., 16.],
        ]]])

        height, width = 2, 2
        expected = torch.tensor([[[
            [6., 7.],
            [10., 11.],
        ]],[[
            [11., 15.],
            [12., 16.],
        ]]])

        tl = torch.tensor([[1., 1.], [2., 2.]])
        tr = torch.tensor([[1., 2.], [2., 3.]])
        bl = torch.tensor([[2., 1.], [3., 2.]])
        br = torch.tensor([[2., 2.], [3., 3.]])

        out_crop = taug.resized_crop(inp, tl, tr, bl, br, (height, width))
        assert_allclose(out_crop, expected)

    def test_center_crop_h2_w4(self):
        inp = torch.tensor([[
            [1., 2., 3., 4.],
            [5., 6., 7., 8.],
            [9., 10., 11., 12.],
            [13., 14., 15., 16.],
        ]])

        height, width = 2, 4
        expected = torch.tensor([[
            [5., 6., 7., 8.],
            [9., 10., 11., 12.],
        ]])

        out_crop = taug.center_crop(inp, (height, width))
        assert_allclose(out_crop, expected)

    def test_center_crop_h4_w2(self):
        inp = torch.tensor([[
            [1., 2., 3., 4.],
            [5., 6., 7., 8.],
            [9., 10., 11., 12.],
            [13., 14., 15., 16.],
        ]])

        height, width = 4, 2
        expected = torch.tensor([[
            [2., 3.],
            [6., 7.],
            [10., 11.],
            [14., 15.],
        ]])

        out_crop = taug.center_crop(inp, (height, width))
        assert_allclose(out_crop, expected)

    def test_center_crop_h4_w2_batch(self):
        inp = torch.tensor([[
            [1., 2., 3., 4.],
            [5., 6., 7., 8.],
            [9., 10., 11., 12.],
            [13., 14., 15., 16.],
        ],[
            [1., 5., 9.,  13.],
            [2., 6., 10., 14.],
            [3., 7., 11., 15.],
            [4., 8., 12., 16.],
        ]])

        height, width = 4, 2
        expected = torch.tensor([[
            [2., 3.],
            [6., 7.],
            [10., 11.],
            [14., 15.],
        ],[
            [5., 9.],
            [6., 10.],
            [7., 11.],
            [8., 12.],
        ]])

        out_crop = taug.center_crop(inp, (height, width))
        assert_allclose(out_crop, expected)<|MERGE_RESOLUTION|>--- conflicted
+++ resolved
@@ -103,7 +103,6 @@
         img = utils.tensor_to_gradcheck_var(img)  # to var
         assert gradcheck(taug.Grayscale(), (img,), raise_exception=True)
 
-<<<<<<< HEAD
 
 class TestNormalize:
     def test_smoke(self):
@@ -153,13 +152,6 @@
                          raise_exception=True)
 
 
-class TestRotate:
-    def test_smoke(self):
-        angle = 0.0
-        angle_t = torch.Tensor([angle])
-        repr = 'Rotate(angle=0.0, center=None)'
-        assert str(taug.Rotate(angle=angle_t)) == repr
-=======
 class TestTranslation:
     def test_dxdy(self):
         # prepare input data
@@ -239,7 +231,6 @@
         angle = 0.0
         angle_t = torch.tensor([angle])
         assert str(taug.Rotate(angle=angle_t)) == 'Rotate(angle=0.0, center=None)'
->>>>>>> 36052295
 
     def test_angle90(self):
         # prepare input data
@@ -268,18 +259,7 @@
             [5., 6.],
             [7., 8.],
         ]]).repeat(2, 1, 1, 1)
-<<<<<<< HEAD
-        expected = torch.FloatTensor([[[
-            [0, 0],
-            [4, 6],
-            [3, 5],
-            [0, 0],
-        ]], [[
-            [0, 0],
-            [5, 3],
-            [6, 4],
-            [0, 0],
-=======
+
         expected = torch.tensor([[[
             [0., 0.],
             [4., 6.],
@@ -290,7 +270,6 @@
             [5., 3.],
             [6., 4.],
             [0., 0.],
->>>>>>> 36052295
         ]]])
         # prepare transformation
         angle_t = torch.tensor([90., -90.])
